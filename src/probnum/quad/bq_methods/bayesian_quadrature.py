--- conflicted
+++ resolved
@@ -41,16 +41,9 @@
         self,
         kernel: Kernel,
         measure: IntegrationMeasure,
-<<<<<<< HEAD
-        policy: Callable,
-        belief_update,
-        bq_state,
-        stopping_criteria,
-=======
         policy: Policy,
         belief_update: BQBeliefUpdate,
         stopping_criteria: List[StoppingCriterion],
->>>>>>> 37b41b5b
     ) -> None:
         self.kernel = kernel
         self.measure = measure
@@ -117,9 +110,6 @@
             stopping_criteria=_stopping_criteria,
         )
 
-<<<<<<< HEAD
-    def has_converged(self):
-=======
     def has_converged(self, integral_belief: Normal, bq_state: BQState) -> bool:
         """Checks if the BQ method has converged.
 
@@ -136,7 +126,6 @@
         has_converged:
             Whether or not the solver has converged.
         """
->>>>>>> 37b41b5b
 
         if self.bq_state.info.has_converged:
             return True
@@ -153,9 +142,6 @@
                 return True
         return False
 
-<<<<<<< HEAD
-    def bq_iterator(self, fun: Callable, measure: IntegrationMeasure):
-=======
     def bq_iterator(
         self,
         fun,
@@ -219,7 +205,6 @@
                 bq_state=bq_state,
             )
 
->>>>>>> 37b41b5b
         # Evaluate stopping criteria for the initial belief
         integral_belief = self.bq_state.integral_belief
         _has_converged = self.has_converged(
@@ -237,37 +222,12 @@
             # TODO: policy should get batch size?
             # TODO: policy can retrieve integral_belief from bq_state
             new_nodes = self.policy(
-<<<<<<< HEAD
-                bq_state=self.bq_state,
-=======
                 bq_state=bq_state,
->>>>>>> 37b41b5b
             )
 
             # Evaluate the integrand at new nodes
             new_fun_evals = fun(new_nodes)
 
-<<<<<<< HEAD
-            # Update BQ state
-            self.bq_state = BQState.from_new_data(
-                new_nodes=new_nodes,
-                new_fun_evals=new_fun_evals,
-                prev_state=self.bq_state,
-            )
-
-            # Update integral belief
-            integral_belief, self.bq_state = self.belief_update(
-                measure=measure,
-                kernel=self.kernel,
-                integral_belief=integral_belief,
-                new_nodes=new_nodes,
-                new_fun_evals=new_fun_evals,
-                bq_state=self.bq_state,
-            )
-
-            self.bq_state.info.iteration += 1
-            self.bq_state.info.nevals += self.bq_state.batch_size
-=======
             integral_belief, bq_state = self.belief_update(
                 bq_state=bq_state,
                 new_nodes=new_nodes,
@@ -275,7 +235,6 @@
             )
 
             bq_state.info.update_iteration(bq_state.batch_size)
->>>>>>> 37b41b5b
 
             # Evaluate stopping criteria
             _has_converged = self.has_converged()
